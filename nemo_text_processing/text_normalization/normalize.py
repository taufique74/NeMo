# Copyright (c) 2021, NVIDIA CORPORATION.  All rights reserved.
#
# Licensed under the Apache License, Version 2.0 (the "License");
# you may not use this file except in compliance with the License.
# You may obtain a copy of the License at
#
#     http://www.apache.org/licenses/LICENSE-2.0
#
# Unless required by applicable law or agreed to in writing, software
# distributed under the License is distributed on an "AS IS" BASIS,
# WITHOUT WARRANTIES OR CONDITIONS OF ANY KIND, either express or implied.
# See the License for the specific language governing permissions and
# limitations under the License.

import itertools
import sys
from argparse import ArgumentParser
from collections import OrderedDict
from typing import List

from nemo_text_processing.text_normalization.taggers.tokenize_and_classify_final import ClassifyFinalFst
from nemo_text_processing.text_normalization.token_parser import PRESERVE_ORDER_KEY, TokenParser
from nemo_text_processing.text_normalization.verbalizers.verbalize_final import VerbalizeFinalFst
from tqdm import tqdm

try:
    import pynini

    PYNINI_AVAILABLE = True
except (ModuleNotFoundError, ImportError):
    PYNINI_AVAILABLE = False


class Normalizer:
    def __init__(self, input_case: str):
        assert input_case in ["lower_cased", "cased"]
        self.tagger = ClassifyFinalFst(input_case=input_case)
        self.verbalizer = VerbalizeFinalFst()
        self.parser = TokenParser()

    def normalize_list(self, texts: List[str], verbose=False) -> List[str]:
        """
        NeMo text normalizer 

        Args:
            texts: input strings

        Returns converted input strings
        """
        res = []
        for input in tqdm(texts):
            try:
                text = self.normalize(input, verbose=verbose)
            except:
                print(input)
                raise Exception
            res.append(text)
        return res

    def normalize(self, text: str, verbose: bool) -> str:
        """
        main function. normalizes spoken tokens in given text to its written form
            e.g. twelve kilograms -> 12 kg

        Args:
            text: string that may include semiotic classes.

        Returns: written form
        """

        text = pynini.escape(text)
        tagged_lattice = self.find_tags(text)
        tagged_text = self.select_tag(tagged_lattice)
        self.parser(tagged_text)
        tokens = self.parser.parse()
        tags_reordered = self.generate_permutations(tokens)
        for tagged_text in tags_reordered:
            if verbose:
                print(tagged_text)
            tagged_text = pynini.escape(tagged_text)
            verbalizer_lattice = self.find_verbalizer(tagged_text)
            if verbalizer_lattice.num_states() == 0:
                continue
            output = self.select_verbalizer(verbalizer_lattice)
            return output
        raise ValueError()

    def _permute(self, d: OrderedDict) -> List[str]:
        """
        Creates reorderings of dictionary elements and serializes as strings

        Args:
            d: (nested) dictionary of key value pairs

        Return permutations of different string serializations of key value pairs
        """
        l = []
        if PRESERVE_ORDER_KEY in d.keys():
            d_permutations = [d.items()]
        else:
            d_permutations = itertools.permutations(d.items())
        for perm in d_permutations:
            subl = [""]
            for k, v in perm:
                if isinstance(v, str):
                    subl = ["".join(x) for x in itertools.product(subl, [f"{k}: \"{v}\" "])]
                elif isinstance(v, OrderedDict):
                    rec = self._permute(v)
                    subl = ["".join(x) for x in itertools.product(subl, [f" {k} {{ "], rec, [f" }} "])]
                elif isinstance(v, bool):
                    subl = ["".join(x) for x in itertools.product(subl, [f"{k}: true "])]
                else:
                    raise ValueError()
            l.extend(subl)
        return l

    def generate_permutations(self, tokens: List[dict]):
        """
        Generates permutations of string serializations of list of dictionaries

        Args:
            tokens: list of dictionaries

        Returns string serialization of list of dictionaries
        """

        def _helper(prefix: str, tokens: List[dict], idx: int):
            """
            Generates permutations of string serializations of given dictionary

            Args:
                tokens: list of dictionaries
                prefix: prefix string
                idx:    index of next dictionary

<<<<<<< HEAD
    Returns: shortest path
    """
    tagged_text = pynini.shortestpath(lattice, nshortest=1, unique=True).string()
    print(tagged_text)
    return tagged_text
=======
            Returns string serialization of dictionary
            """
            if idx == len(tokens):
                yield prefix
                return
            token_options = self._permute(tokens[idx])
            for token_option in token_options:
                yield from _helper(prefix + token_option, tokens, idx + 1)
>>>>>>> 88af7a24

        return _helper("", tokens, 0)

    def find_tags(self, text: str) -> 'pynini.FstLike':
        """
        Given text use tagger Fst to tag text

        Args:
            text: sentence

        Returns: tagged lattice
        """
        lattice = text @ self.tagger.fst
        return lattice

    def select_tag(self, lattice: 'pynini.FstLike') -> str:
        """
        Given tagged lattice return shortest path

        Args:
            tagged_text: tagged text

        Returns: shortest path
        """
        tagged_text = pynini.shortestpath(lattice, nshortest=1, unique=True).string()
        return tagged_text

    def find_verbalizer(self, tagged_text: str) -> 'pynini.FstLike':
        """
        Given tagged text, e.g. token {name: ""} token {money {fractional: ""}}, creates verbalization lattice
        This is context-independent.

        Args:
            tagged_text: input text

        Returns: verbalized lattice
        """
        lattice = tagged_text @ self.verbalizer.fst
        return lattice

    def select_verbalizer(self, lattice: 'pynini.FstLike') -> str:
        """
        Given verbalized lattice return shortest path

        Args:
            lattice: verbalization lattice

        Returns: shortest path
        """
        output = pynini.shortestpath(lattice, nshortest=1, unique=True).string()
        return output


def parse_args():
    parser = ArgumentParser()
    parser.add_argument("input_string", help="input string", type=str)
    parser.add_argument(
        "--input_case", help="input capitalization", choices=["lower_cased", "cased"], default="lower_cased", type=str
    )
    parser.add_argument("--verbose", help="print info for debugging", action='store_true')
    return parser.parse_args()


if __name__ == "__main__":
    args = parse_args()
    normalizer = Normalizer(input_case=args.input_case)
    print(normalizer.normalize(args.input_string, verbose=args.verbose))<|MERGE_RESOLUTION|>--- conflicted
+++ resolved
@@ -133,13 +133,6 @@
                 prefix: prefix string
                 idx:    index of next dictionary
 
-<<<<<<< HEAD
-    Returns: shortest path
-    """
-    tagged_text = pynini.shortestpath(lattice, nshortest=1, unique=True).string()
-    print(tagged_text)
-    return tagged_text
-=======
             Returns string serialization of dictionary
             """
             if idx == len(tokens):
@@ -148,7 +141,6 @@
             token_options = self._permute(tokens[idx])
             for token_option in token_options:
                 yield from _helper(prefix + token_option, tokens, idx + 1)
->>>>>>> 88af7a24
 
         return _helper("", tokens, 0)
 
