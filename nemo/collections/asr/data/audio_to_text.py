--- conflicted
+++ resolved
@@ -470,7 +470,6 @@
         )
 
 
-<<<<<<< HEAD
 class GaussianEmbedding(torch.nn.Module):
     """Gaussian embedding layer.."""
 
@@ -529,7 +528,8 @@
         ipdb.set_trace()
 
         return u
-=======
+
+
 class FastPitchDataset(_AudioTextDataset):
     """
     Dataset used for FastPitch that has both duration and pitch information per input char.
@@ -590,7 +590,6 @@
             torch.stack(pitch).to(audio.dtype),
             torch.stack(speakers).to(audio.dtype) if speakers[0] is not None else None,
         )
->>>>>>> c51685e0
 
 
 class AudioToBPEDataset(_AudioTextDataset):
