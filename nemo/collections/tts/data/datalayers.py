--- conflicted
+++ resolved
@@ -1,752 +1,733 @@
-# Copyright (c) 2020, NVIDIA CORPORATION.  All rights reserved.
-#
-# Licensed under the Apache License, Version 2.0 (the "License");
-# you may not use this file except in compliance with the License.
-# You may obtain a copy of the License at
-#
-#     http://www.apache.org/licenses/LICENSE-2.0
-#
-# Unless required by applicable law or agreed to in writing, software
-# distributed under the License is distributed on an "AS IS" BASIS,
-# WITHOUT WARRANTIES OR CONDITIONS OF ANY KIND, either express or implied.
-# See the License for the specific language governing permissions and
-# limitations under the License.
-
-# MIT License
-
-# Copyright (c) 2019 Jeongmin Liu
-
-# Permission is hereby granted, free of charge, to any person obtaining a copy
-# of this software and associated documentation files (the "Software"), to deal
-# in the Software without restriction, including without limitation the rights
-# to use, copy, modify, merge, publish, distribute, sublicense, and/or sell
-# copies of the Software, and to permit persons to whom the Software is
-# furnished to do so, subject to the following conditions:
-
-# The above copyright notice and this permission notice shall be included in all
-# copies or substantial portions of the Software.
-
-# THE SOFTWARE IS PROVIDED "AS IS", WITHOUT WARRANTY OF ANY KIND, EXPRESS OR
-# IMPLIED, INCLUDING BUT NOT LIMITED TO THE WARRANTIES OF MERCHANTABILITY,
-# FITNESS FOR A PARTICULAR PURPOSE AND NONINFRINGEMENT. IN NO EVENT SHALL THE
-# AUTHORS OR COPYRIGHT HOLDERS BE LIABLE FOR ANY CLAIM, DAMAGES OR OTHER
-# LIABILITY, WHETHER IN AN ACTION OF CONTRACT, TORT OR OTHERWISE, ARISING FROM,
-# OUT OF OR IN CONNECTION WITH THE SOFTWARE OR THE USE OR OTHER DEALINGS IN THE
-# SOFTWARE.
-
-# TODO: Need to fix line endings on this file
-
-import os
-import shutil
-import sys
-import collections as py_collections
-import json
-import pickle
-from pathlib import Path
-from os.path import expanduser
-from typing import Any, Dict, Optional, Union, Callable
-
-import librosa
-import numpy as np
-import soundfile as sf
-import torch
-from torch.nn.utils.rnn import pad_sequence
-from tqdm import tqdm
-
-from nemo.collections.asr.parts import collections, parsers
-from nemo.collections.asr.parts.segment import AudioSegment
-from nemo.collections.asr.parts.features import WaveformFeaturizer
-from nemo.core.classes import Dataset
-from nemo.core.neural_types.elements import *
-from nemo.core.neural_types.neural_type import NeuralType
-from nemo.utils import logging
-
-DataDict = Dict[str, Any]
-
-
-class AudioDataset(Dataset):
-    @property
-    def output_types(self) -> Optional[Dict[str, NeuralType]]:
-        """Returns definitions of module output ports.
-               """
-        return {
-            "audio_signal": NeuralType(("B", "T"), AudioSignal()),
-            "a_sig_length": NeuralType(tuple("B"), LengthsType()),
-        }
-
-    def __init__(
-        self,
-        manifest_filepath: Union[str, "pathlib.Path"],
-        n_segments: int,
-        max_duration: Optional[float] = None,
-        min_duration: Optional[float] = None,
-        trim: Optional[bool] = False,
-        truncate_to: Optional[int] = 1,
-    ):
-        """
-        Mostly compliant with nemo.collections.asr.data.datalayers.AudioToTextDataset except it only returns Audio
-        without text. Dataset that loads tensors via a json file containing paths to audio files, transcripts, and
-        durations (in seconds). Each new line is a different sample. Note that text is required, but is ignored for
-        AudioDataset. Example below:
-        {"audio_filepath": "/path/to/audio.wav", "text_filepath":
-        "/path/to/audio.txt", "duration": 23.147}
-        ...
-        {"audio_filepath": "/path/to/audio.wav", "text": "the
-        transcription", "offset": 301.75, "duration": 0.82, "utt":
-        "utterance_id", "ctm_utt": "en_4156", "side": "A"}
-        Args:
-            manifest_filepath (str, Path): Path to manifest json as described above. Can be comma-separated paths
-                such as "train_1.json,train_2.json" which is treated as two separate json files.
-            n_segments (int): The length of audio in samples to load. For example, given a sample rate of 16kHz, and
-                n_segments=16000, a random 1 second section of audio from the clip will be loaded. The section will
-                be randomly sampled everytime the audio is batched. Can be set to -1 to load the entire audio.
-            max_duration (float): If audio exceeds this length in seconds, it is filtered from the dataset.
-                Defaults to None, which does not filter any audio.
-            min_duration(float): If audio is less than this length in seconds, it is filtered from the dataset.
-                Defaults to None, which does not filter any audio.
-            trim (bool): Whether to use librosa.effects.trim on the audio clip
-            truncate_to (int): Ensures that the audio segment returned is a multiple of truncate_to.
-                Defaults to 1, which does no truncating.
-        """
-
-        self.collection = collections.ASRAudioText(
-            manifests_files=manifest_filepath.split(","),
-            parser=parsers.make_parser(),
-            min_duration=min_duration,
-            max_duration=max_duration,
-        )
-        self.trim = trim
-        self.n_segments = n_segments
-        self.truncate_to = truncate_to
-
-    def _collate_fn(self, batch):
-        """
-        Takes a batch: a lists of length batch_size, defined in the dataloader. Returns 2 padded and batched
-        tensors corresponding to the audio and audio_length.
-        """
-
-        def find_max_len(seq, index):
-            max_len = -1
-            for item in seq:
-                if item[index].size(0) > max_len:
-                    max_len = item[index].size(0)
-            return max_len
-
-        batch_size = len(batch)
-
-        audio_signal, audio_lengths = None, None
-        if batch[0][0] is not None:
-            if self.n_segments > 0:
-                max_audio_len = self.n_segments
-            else:
-                max_audio_len = find_max_len(batch, 0)
-
-            audio_signal = torch.zeros(batch_size, max_audio_len, dtype=torch.float)
-            audio_lengths = []
-            for i, sample in enumerate(batch):
-                audio_signal[i].narrow(0, 0, sample[0].size(0)).copy_(sample[0])
-                audio_lengths.append(sample[1])
-            audio_lengths = torch.tensor(audio_lengths, dtype=torch.long)
-
-        return audio_signal, audio_lengths
-
-    def __getitem__(self, index):
-        """
-        Given a index, returns audio and audio_length of the corresponding element. Audio clips of n_segments are
-        randomly chosen if the audio is longer than n_segments.
-        """
-        example = self.collection[index]
-        features = AudioSegment.segment_from_file(example.audio_file, n_segments=self.n_segments, trim=self.trim,)
-        features = torch.tensor(features.samples)
-        audio, audio_length = features, torch.tensor(features.shape[0]).long()
-
-        truncate = audio_length % self.truncate_to
-        if truncate != 0:
-            audio_length -= truncate.long()
-            audio = audio[:audio_length]
-
-        return audio, audio_length
-
-    def __len__(self):
-        return len(self.collection)
-
-
-class SplicedAudioDataset(Dataset):
-    @property
-    def output_types(self) -> Optional[Dict[str, NeuralType]]:
-        """Returns definitions of module output ports.
-               """
-        return {
-            'audio_signal': NeuralType(('B', 'T'), AudioSignal()),
-            'a_sig_length': NeuralType(tuple('B'), LengthsType()),
-        }
-
-    def __init__(
-        self,
-        manifest_filepath: Union[str, 'pathlib.Path'],
-        n_segments: int,
-        max_duration: Optional[float] = None,
-        min_duration: Optional[float] = None,
-        trim: Optional[bool] = False,
-        truncate_to: Optional[int] = 1,
-    ):
-        """
-        See above AudioDataset for details on dataset and manifest formats.
-
-        Unlike the regular AudioDataset, which samples random segments from each audio array as an example,
-        SplicedAudioDataset concatenates all audio arrays together and indexes segments as examples. This way,
-        the model sees more data (about 9x for LJSpeech) per epoch.
-
-        Note: this class is not recommended to be used in validation.
-
-        Args:
-            manifest_filepath (str, Path): Path to manifest json as described above. Can be comma-separated paths
-                such as "train_1.json,train_2.json" which is treated as two separate json files.
-            n_segments (int): The length of audio in samples to load. For example, given a sample rate of 16kHz, and
-                n_segments=16000, a random 1 second section of audio from the clip will be loaded. The section will
-                be randomly sampled everytime the audio is batched. Can be set to -1 to load the entire audio.
-            max_duration (float): If audio exceeds this length in seconds, it is filtered from the dataset.
-                Defaults to None, which does not filter any audio.
-            min_duration(float): If audio is less than this length in seconds, it is filtered from the dataset.
-                Defaults to None, which does not filter any audio.
-            trim (bool): Whether to use librosa.effects.trim on the audio clip
-            truncate_to (int): Ensures that the audio segment returned is a multiple of truncate_to.
-                Defaults to 1, which does no truncating.
-        """
-        assert n_segments > 0
-
-        collection = collections.ASRAudioText(
-            manifests_files=manifest_filepath.split(','),
-            parser=parsers.make_parser(),
-            min_duration=min_duration,
-            max_duration=max_duration,
-        )
-        self.trim = trim
-        self.n_segments = n_segments
-        self.truncate_to = truncate_to
-
-        self.samples = []
-        for index in range(len(collection)):
-            example = collection[index]
-            with sf.SoundFile(example.audio_file, 'r') as f:
-                samples = f.read(dtype='float32').transpose()
-                self.samples.append(samples)
-        self.samples = np.concatenate(self.samples, axis=0)
-        self.samples = self.samples[: self.samples.shape[0] - (self.samples.shape[0] % self.n_segments), ...]
-
-    def __getitem__(self, index):
-        """
-        Given a index, returns audio and audio_length of the corresponding element. Audio clips of n_segments are
-        randomly chosen if the audio is longer than n_segments.
-        """
-        audio_index = index * self.n_segments
-        audio = self.samples[audio_index : audio_index + self.n_segments]
-
-        return audio, self.n_segments
-
-    def __len__(self):
-        return self.samples.shape[0] // self.n_segments
-
-
-class NoisySpecsDataset(Dataset):
-    @property
-    def output_types(self) -> Optional[Dict[str, NeuralType]]:
-        """Returns definitions of module output ports.
-               """
-        return {
-            'x': NeuralType(('B', 'C', 'D', 'T'), SpectrogramType()),
-            'mag': NeuralType(('B', 'any', 'D', 'T'), SpectrogramType()),
-            'max_length': NeuralType(None, LengthsType()),
-            'y': NeuralType(('B', 'C', 'D', 'T'), SpectrogramType()),
-            'T_ys': NeuralType(tuple('B'), LengthsType()),
-            'length': NeuralType(tuple('B'), LengthsType()),
-            'path_speech': NeuralType(tuple('B'), StringType()),
-        }
-
-    def __init__(
-        self, destination: Union[str, 'pathlib.Path'], subdir: str, n_fft: int, hop_length: int, num_snr: int,
-    ):
-        self.tar_dir = Path("%s/degli_data_%d_%dx%d/%s/" % (destination, n_fft, hop_length, num_snr, subdir))
-        """
-        A modified dataset for training deep-griffin-lim iteration. Contains MSTFT (mag), STFT (y) , and noisy STFT which is
-        used for initial phase. By using different levels of noise, the Degli model can learn to improve any phase, and thus
-        it can be used iteratively.
-
-        Args:
-            destination (str, Path): Path to a directory containing the main data set folder, Similar to the directory
-            provided to the preprocessor script, which generates this dataset.
-            subdir (str): Either 'train', or 'valid', when using the standard script for generation.
-            n_fft (int): STFT parameter. Also detrmines the STFT filter length.
-            hop_length (int): STFT parameter.
-            num_snr (int): number of noisy samples per clean audio in the original dataset.
-        """
-
-        self._all_files = [f for f in os.listdir(self.tar_dir) if 'npz' in f]
-
-    def __getitem__(self, index):
-
-        file = Path(self.tar_dir / self._all_files[index])
-        sample = dict()
-
-        with np.load(file, mmap_mode='r') as npz_data:
-            for k, v in npz_data.items():
-                if k in ['x', 'y', 'y_mag']:
-                    sample[k] = torch.from_numpy(v)
-                elif k == "path_speech":
-                    sample[k] = str(v)
-                elif k in ['T_x', 'T_y', 'length']:
-                    sample[k] = int(v)
-                else:
-                    sample[k] = v
-        return sample
-
-    def __len__(self):
-        return len(self._all_files)
-
-    @torch.no_grad()
-    def _collate_fn(self, batch):
-        """ return data with zero-padding
-
-        Important data like x, y are all converted to Tensor(cpu).
-        :param batch:
-        :return: DataDict
-            Values can be an Tensor(cpu), list of str, ndarray of int.
-        """
-
-        result = dict()
-        T_xs = np.array([item.pop('T_x') for item in batch])
-        idxs_sorted = np.argsort(T_xs)
-        T_xs = T_xs[idxs_sorted].tolist()
-        T_ys = [batch[idx].pop('T_y') for idx in idxs_sorted]
-        length = [batch[idx].pop('length') for idx in idxs_sorted]
-
-        result['T_xs'], result['T_ys'], result['length'] = T_xs, T_ys, length
-
-        for key, value in batch[0].items():
-            if type(value) == str:
-                list_data = [batch[idx][key] for idx in idxs_sorted]
-                set_data = set(list_data)
-                if len(set_data) == 1:
-                    result[key] = set_data.pop()
-                else:
-                    result[key] = list_data
-            else:
-                if len(batch) > 1:
-                    # B, T, F, C
-                    data = [batch[idx][key].permute(1, 0, 2) for idx in idxs_sorted]
-                    data = pad_sequence(data, batch_first=True)
-                    # B, C, F, T
-                    data = data.permute(0, 3, 2, 1)
-                else:  # B, C, F, T
-                    data = batch[0][key].unsqueeze(0).permute(0, 3, 1, 2)
-
-                result[key] = data.contiguous()
-
-        x = result['x']
-        mag = result['y_mag']
-        max_length = max(result['length'])
-        y = result['y']
-        T_ys = result['T_ys']
-        length = result['length']
-        path_speech = result['path_speech']
-        return x, mag, max_length, y, T_ys, length, path_speech
-
-    @staticmethod
-    @torch.no_grad()
-    def decollate_padded(batch: DataDict, idx: int) -> DataDict:
-        """ select the `idx`-th data, get rid of padded zeros and return it.
-
-        Important data like x, y are all converted to ndarray.
-        :param batch:
-        :param idx:
-        :return: DataDict
-            Values can be an str or ndarray.
-        """
-        result = dict()
-        for key, value in batch.items():
-            if type(value) == str:
-                result[key] = value
-            elif type(value) == list:
-                result[key] = value[idx]
-            elif not key.startswith('T_'):
-                T_xy = 'T_xs' if 'x' in key else 'T_ys'
-                value = value[idx, :, :, : batch[T_xy][idx]]  # C, F, T
-                value = value.permute(1, 2, 0).contiguous()  # F, T, C
-                value = value.numpy()
-                if value.shape[-1] == 2:
-                    value = value.view(dtype=np.complex64)  # F, T, 1
-                result[key] = value
-
-        return result
-
-
-def setup_noise_augmented_dataset(files_list, num_snr, kwargs_stft, dest, desc):
-
-    os.makedirs(dest)
-    with open(files_list, 'r') as list_file:
-        all_lines = [line for line in list_file]
-        list_file_pbar = tqdm(all_lines, desc=desc, dynamic_ncols=True)
-
-        i_speech = 0
-        for line in list_file_pbar:
-            audio_file = line.split('|')[0]
-            speech = sf.read(audio_file)[0].astype(np.float32)
-            spec_clean = np.ascontiguousarray(librosa.stft(speech, **kwargs_stft))
-            mag_clean = np.ascontiguousarray(np.abs(spec_clean)[..., np.newaxis])
-            signal_power = np.mean(np.abs(speech) ** 2)
-
-            y = spec_clean.view(dtype=np.float32).reshape((*spec_clean.shape, 2))
-            ##y = torch.from_numpy(y)
-            T_y = spec_clean.shape[1]
-            ##mag_clean = torch.from_numpy(mag_clean)
-            for k in range(num_snr):
-                snr_db = -6 * np.random.rand()
-                snr = librosa.db_to_power(snr_db)
-                noise_power = signal_power / snr
-                noisy = speech + np.sqrt(noise_power) * np.random.randn(len(speech))
-                spec_noisy = librosa.stft(noisy, **kwargs_stft)
-                spec_noisy = np.ascontiguousarray(spec_noisy)
-                T_x = spec_noisy.shape[1]
-                x = spec_noisy.view(dtype=np.float32).reshape((*spec_noisy.shape, 2))
-                ##x = torch.from_numpy(x)
-                mdict = dict(x=x, y=y, y_mag=mag_clean, path_speech=audio_file, length=len(speech), T_x=T_x, T_y=T_y)
-                np.savez(
-                    f"{dest}/audio_{i_speech}_{k}.npz", **mdict,
-                )
-                i_speech = i_speech + 1
-
-    return i_speech
-
-
-def preprocess_linear_specs_dataset(valid_filelist, train_filelist, n_fft, hop_length, num_snr, destination):
-    kwargs_stft = dict(hop_length=hop_length, window='hann', center=True, n_fft=n_fft, dtype=np.complex64)
-
-    tar_dir = "%s/degli_data_%d_%dx%d/" % (destination, n_fft, hop_length, num_snr)
-    if not os.path.isdir(tar_dir):
-
-        if valid_filelist == "none" or train_filelist == "none":
-            logging.error(f"Director {tar_dir} does not exist. Filelists for validation and train must be provided.")
-            raise NameError("Missing Argument")
-        else:
-            logging.info(
-                f"Director {tar_dir} does not exist. Preprocessing audio files listed in {valid_filelist}, {train_filelist} to create new dataset."
-            )
-        os.makedirs(tar_dir)
-        n_train = 0
-        n_valid = 0
-        try:
-            n_train = setup_noise_augmented_dataset(
-                train_filelist, num_snr, kwargs_stft, tar_dir + "train/", desc="Initializing Train Dataset"
-            )
-            n_valid = setup_noise_augmented_dataset(
-                valid_filelist, num_snr, kwargs_stft, tar_dir + "valid/", desc="Initializing Validation Dataset"
-            )
-        except FileNotFoundError as err:
-            shutil.rmtree(tar_dir)
-            raise err
-        except:
-            e = sys.exc_info()[0]
-            shutil.rmtree(tar_dir)
-            raise e
-
-        if n_train == 0:
-            shutil.rmtree(tar_dir)
-            raise EOFError("Dataset initialization failed. No files to preprocess train dataset")
-
-        if n_valid == 0:
-            shutil.rmtree(tar_dir)
-            raise EOFError("Dataset initialization failed. No files to preprocess validation dataset")
-
-    return tar_dir
-
-
-class FastSpeechWithDurs(Dataset):
-    # @property
-    # def output_types(self) -> Optional[Dict[str, NeuralType]]:
-    #     """Returns definitions of module output ports."""
-    #     return {
-    #         'audio_signal': NeuralType(('B', 'T'), AudioSignal()),
-    #         'a_sig_length': NeuralType(('B'), LengthsType()),
-    #         'transcripts': NeuralType(('B', 'T'), LabelsType()),
-    #         'transcript_length': NeuralType(('B'), LengthsType()),
-    #     }
-
-    def __init__(
-        self,
-        manifest_filepath: str,
-        sample_rate: int,
-        supplementary_dir: str,
-        # int_values: bool = False,
-        # augmentor: 'nemo.collections.asr.parts.perturb.AudioAugmentor' = None,
-        max_duration: Optional[int] = None,
-        min_duration: Optional[int] = None,
-        ignore_file: Optional[str] = None,
-        max_utts: int = 0,
-        trim: bool = False,
-        # bos_id: Optional[int] = None,
-        # eos_id: Optional[int] = None,
-        # pad_id: int = 0,
-        # load_audio: bool = True,
-        # add_misc: bool = False,
-    ):
-        super().__init__()
-
-        self.mapping = {
-            0: {'count': 39, 'symbol': '!'},
-            1: {'count': 141, 'symbol': "'"},
-            2: {'count': 706, 'symbol': '"'},
-            3: {'count': 11043, 'symbol': ','},
-            4: {'count': 7565, 'symbol': '.'},
-            5: {'count': 141, 'symbol': ':'},
-            6: {'count': 520, 'symbol': ';'},
-            7: {'count': 70, 'symbol': '?'},
-            8: {'count': 170543, 'symbol': ' '},
-            14: {'count': 1316, 'symbol': '-'},
-            16: {'count': 3, 'symbol': '['},
-            17: {'count': 3, 'symbol': ']'},
-            18: {'count': 50, 'symbol': '('},
-            19: {'count': 50, 'symbol': ')'},
-            102: {'count': 225, 'symbol': '@AA0'},
-            103: {'count': 11880, 'symbol': '@AA1'},
-            104: {'count': 658, 'symbol': '@AA2'},
-            106: {'count': 435, 'symbol': '@AE0'},
-            107: {'count': 15084, 'symbol': '@AE1'},
-            108: {'count': 827, 'symbol': '@AE2'},
-            110: {'count': 59710, 'symbol': '@AH0'},
-            111: {'count': 14996, 'symbol': '@AH1'},
-            112: {'count': 339, 'symbol': '@AH2'},
-            114: {'count': 1145, 'symbol': '@AO0'},
-            115: {'count': 10623, 'symbol': '@AO1'},
-            116: {'count': 706, 'symbol': '@AO2'},
-            118: {'count': 16, 'symbol': '@AW0'},
-            119: {'count': 2962, 'symbol': '@AW1'},
-            120: {'count': 255, 'symbol': '@AW2'},
-            122: {'count': 273, 'symbol': '@AY0'},
-            123: {'count': 8205, 'symbol': '@AY1'},
-            124: {'count': 854, 'symbol': '@AY2'},
-            125: {'count': 11763, 'symbol': '@B'},
-            126: {'count': 3567, 'symbol': '@CH'},
-            127: {'count': 33358, 'symbol': '@D'},
-            128: {'count': 22814, 'symbol': '@DH'},
-            130: {'count': 735, 'symbol': '@EH0'},
-            131: {'count': 18100, 'symbol': '@EH1'},
-            132: {'count': 1549, 'symbol': '@EH2'},
-            134: {'count': 12579, 'symbol': '@ER0'},
-            135: {'count': 5202, 'symbol': '@ER1'},
-            136: {'count': 117, 'symbol': '@ER2'},
-            138: {'count': 535, 'symbol': '@EY0'},
-            139: {'count': 12971, 'symbol': '@EY1'},
-            140: {'count': 1157, 'symbol': '@EY2'},
-            141: {'count': 12972, 'symbol': '@F'},
-            142: {'count': 4416, 'symbol': '@G'},
-            143: {'count': 10564, 'symbol': '@HH'},
-            145: {'count': 19161, 'symbol': '@IH0'},
-            146: {'count': 19879, 'symbol': '@IH1'},
-            147: {'count': 2485, 'symbol': '@IH2'},
-            149: {'count': 10160, 'symbol': '@IY0'},
-            150: {'count': 11012, 'symbol': '@IY1'},
-            151: {'count': 754, 'symbol': '@IY2'},
-            152: {'count': 3707, 'symbol': '@JH'},
-            153: {'count': 21486, 'symbol': '@K'},
-            154: {'count': 24768, 'symbol': '@L'},
-            155: {'count': 18003, 'symbol': '@M'},
-            156: {'count': 52522, 'symbol': '@N'},
-            157: {'count': 5529, 'symbol': '@NG'},
-            159: {'count': 1090, 'symbol': '@OW0'},
-            160: {'count': 6331, 'symbol': '@OW1'},
-            161: {'count': 428, 'symbol': '@OW2'},
-            163: {'count': 3, 'symbol': '@OY0'},
-            164: {'count': 597, 'symbol': '@OY1'},
-            165: {'count': 40, 'symbol': '@OY2'},
-            166: {'count': 15440, 'symbol': '@P'},
-            167: {'count': 30768, 'symbol': '@R'},
-            168: {'count': 33268, 'symbol': '@S'},
-            169: {'count': 6225, 'symbol': '@SH'},
-            170: {'count': 50815, 'symbol': '@T'},
-            171: {'count': 2727, 'symbol': '@TH'},
-            173: {'count': 22, 'symbol': '@UH0'},
-            174: {'count': 2086, 'symbol': '@UH1'},
-            175: {'count': 94, 'symbol': '@UH2'},
-            177: {'count': 894, 'symbol': '@UW0'},
-            178: {'count': 10345, 'symbol': '@UW1'},
-            179: {'count': 477, 'symbol': '@UW2'},
-            180: {'count': 15056, 'symbol': '@V'},
-            181: {'count': 15645, 'symbol': '@W'},
-            182: {'count': 3400, 'symbol': '@Y'},
-            183: {'count': 21323, 'symbol': '@Z'},
-            184: {'count': 483, 'symbol': '@ZH'},
-        }
-
-        for i, key in enumerate(self.mapping):
-            self.mapping[key]["symbol"] = i
-
-        # Load data from manifests
-        audio_files = []
-        total_duration = 0
-        if isinstance(manifest_filepath, str):
-            manifest_filepath = [manifest_filepath]
-        for manifest_file in manifest_filepath:
-            with open(expanduser(manifest_file), 'r') as f:
-                logging.info(f"Loading dataset from {manifest_file}.")
-                for line in f:
-                    item = json.loads(line)
-                    audio_files.append({"audio_filepath": item["audio_filepath"], "duration": item["duration"]})
-                    total_duration += item["duration"]
-
-        # Prune data according to max/min_duration and ignore_file
-        total_dataset_len = len(audio_files)
-        logging.info(f"Loaded dataset with {total_dataset_len} files totalling {total_duration} seconds.")
-        self.data = []
-        dataitem = py_collections.namedtuple(
-            typename='AudioTextEntity', field_names='audio_file duration text_tokens pitches'
-        )
-
-        if ignore_file:
-            logging.info(f"using {ignore_file} to prune dataset.")
-            with open(ignore_file, "rb") as f:
-                wavs_to_ignore = pickle.load(f)
-
-        pruned_duration = 0
-        pruned_items = 0
-        # error = []
-        for item in audio_files:
-            LJ_id = item["audio_filepath"].split("/")[-1].split(".")[0]
-
-            # Prune according to duration & the ignore file
-            if (min_duration and item["duration"] < min_duration) or (
-                max_duration and item["duration"] > max_duration
-            ):
-                pruned_duration += item["duration"]
-                pruned_items += 1
-                continue
-            if ignore_file:
-                found_id = False
-                for i, wav_id in enumerate(wavs_to_ignore):
-                    if LJ_id == wav_id:
-                        pruned_duration += item["duration"]
-                        wavs_to_ignore.pop(i)
-                        pruned_items += 1
-                        found_id = True
-                        break
-                if found_id:
-                    continue
-            # Else not pruned, load durations file
-            durations = torch.load(Path(supplementary_dir) / f"{LJ_id}_mfa_adjusted_enctxt_tkndur.pt")
-
-            # Load pitch file (F0s)
-<<<<<<< HEAD
-            # try:
-            #     pitches = torch.load(Path(duration_dir) / f"{LJ_id}_melodia_f0min80_f0max800_harm1.0_mps0.0.pt")
-            # except FileNotFoundError:
-            #     error.append(LJ_id)
-            #     pitches = {"f0": None}
-            pitches = torch.load(Path(duration_dir) / f"{LJ_id}_melodia_f0min80_f0max800_harm1.0_mps0.0.pt")
-=======
-            pitches = torch.load(Path(supplementary_dir) / f"{LJ_id}_melodia_f0min80_f0max800_harm1.0_mps0.0.pt")
-
-            # Load energy file (L2-norm of the amplitude of each STFT frame of an utterance)
-            energies = torch.from_numpy(np.load(Path(supplementary_dir) / f"{LJ_id}_stft_energy.npy"))
->>>>>>> 7aace9e6
-
-            # Get text tokens from lookup to match with durations
-            text_tokens = [self.mapping[int(i)]["symbol"] for i in durations["text_encoded"]]
-
-            self.data.append(
-                dataitem(
-                    audio_file=item["audio_filepath"],
-                    duration=durations["token_duration"],
-                    pitches=torch.clamp(pitches['f0'], min=1e-5),
-<<<<<<< HEAD
-=======
-                    energies=energies,
->>>>>>> 7aace9e6
-                    text_tokens=text_tokens,
-                )
-            )
-
-        # print(error)
-        # torch.save(error, "error.pt")
-        # exit()
-
-        logging.info(f"Pruned {pruned_items} files and {pruned_duration} seconds.")
-        logging.info(f"Final dataset contains {len(self.data)} files and {total_duration-pruned_duration} seconds.")
-
-        self.featurizer = WaveformFeaturizer(sample_rate=sample_rate)
-        self.trim = trim
-
-    def __getitem__(self, index):
-        sample = self.data[index]
-
-        features = self.featurizer.process(sample.audio_file, trim=self.trim)
-        f, fl = features, torch.tensor(features.shape[0]).long()
-        t, tl = torch.tensor(sample.text_tokens).long(), torch.tensor(len(sample.text_tokens)).long()
-
-        return f, fl, t, tl, sample.duration, sample.pitches, sample.energies
-
-    def __len__(self):
-        return len(self.data)
-
-    def _collate_fn(self, batch):
-        pad_id = len(self.mapping)
-        _, audio_lengths, _, tokens_lengths, duration, pitches = zip(*batch)
-
-        max_audio_len = 0
-        max_audio_len = max(audio_lengths).item()
-        max_tokens_len = max(tokens_lengths).item()
-        max_durations_len = max([len(i) for i in duration])
-        max_pitches_len = max([len(i) for i in pitches])
-        max_energies_len = max([len(i) for i in energies])
-
-        # Add padding where necessary
-        audio_signal, tokens, duration_batched, pitches_batched, energies_batched = [], [], [], [], []
-        for sig, sig_len, tokens_i, tokens_i_len, duration, pitch, energy in batch:
-            # TODO: Refactoring -- write general padding utility function for cleanliness
-            sig_len = sig_len.item()
-            if sig_len < max_audio_len:
-                pad = (0, max_audio_len - sig_len)
-                sig = torch.nn.functional.pad(sig, pad)
-            audio_signal.append(sig)
-            tokens_i_len = tokens_i_len.item()
-            if tokens_i_len < max_tokens_len:
-                pad = (0, max_tokens_len - tokens_i_len)
-                tokens_i = torch.nn.functional.pad(tokens_i, pad, value=pad_id)
-            tokens.append(tokens_i)
-            if len(duration) < max_durations_len:
-                pad = (0, max_durations_len - len(duration))
-                duration = torch.nn.functional.pad(duration, pad)
-            duration_batched.append(duration)
-
-            if len(pitch) < max_pitches_len:
-                pad = (0, max_pitches_len - len(pitch))
-                pitch = torch.nn.functional.pad(pitch, pad)
-            pitches_batched.append(pitch)
-
-            if len(energy) < max_energies_len:
-                pad = (0, max_energies_len - len(energy))
-                energy = torch.nn.functional.pad(energy, pad)
-            energies_batched.append(energy)
-
-        audio_signal = torch.stack(audio_signal)
-        audio_lengths = torch.stack(audio_lengths)
-        tokens = torch.stack(tokens)
-        tokens_lengths = torch.stack(tokens_lengths)
-        duration_batched = torch.stack(duration_batched)
-        pitches_batched = torch.stack(pitches_batched)
-<<<<<<< HEAD
-
-        return audio_signal, audio_lengths, tokens, tokens_lengths, duration_batched.pitches_batched
-
-=======
-        energies_batched = torch.stack(energies_batched)
-
-        return (
-            audio_signal,
-            audio_lengths,
-            tokens,
-            tokens_lengths,
-            duration_batched,
-            pitches_batched,
-            energies_batched,
-        )
-
->>>>>>> 7aace9e6
+# Copyright (c) 2020, NVIDIA CORPORATION.  All rights reserved.
+#
+# Licensed under the Apache License, Version 2.0 (the "License");
+# you may not use this file except in compliance with the License.
+# You may obtain a copy of the License at
+#
+#     http://www.apache.org/licenses/LICENSE-2.0
+#
+# Unless required by applicable law or agreed to in writing, software
+# distributed under the License is distributed on an "AS IS" BASIS,
+# WITHOUT WARRANTIES OR CONDITIONS OF ANY KIND, either express or implied.
+# See the License for the specific language governing permissions and
+# limitations under the License.
+
+# MIT License
+
+# Copyright (c) 2019 Jeongmin Liu
+
+# Permission is hereby granted, free of charge, to any person obtaining a copy
+# of this software and associated documentation files (the "Software"), to deal
+# in the Software without restriction, including without limitation the rights
+# to use, copy, modify, merge, publish, distribute, sublicense, and/or sell
+# copies of the Software, and to permit persons to whom the Software is
+# furnished to do so, subject to the following conditions:
+
+# The above copyright notice and this permission notice shall be included in all
+# copies or substantial portions of the Software.
+
+# THE SOFTWARE IS PROVIDED "AS IS", WITHOUT WARRANTY OF ANY KIND, EXPRESS OR
+# IMPLIED, INCLUDING BUT NOT LIMITED TO THE WARRANTIES OF MERCHANTABILITY,
+# FITNESS FOR A PARTICULAR PURPOSE AND NONINFRINGEMENT. IN NO EVENT SHALL THE
+# AUTHORS OR COPYRIGHT HOLDERS BE LIABLE FOR ANY CLAIM, DAMAGES OR OTHER
+# LIABILITY, WHETHER IN AN ACTION OF CONTRACT, TORT OR OTHERWISE, ARISING FROM,
+# OUT OF OR IN CONNECTION WITH THE SOFTWARE OR THE USE OR OTHER DEALINGS IN THE
+# SOFTWARE.
+
+# TODO: Need to fix line endings on this file
+
+import os
+import shutil
+import sys
+import collections as py_collections
+import json
+import pickle
+from pathlib import Path
+from os.path import expanduser
+from typing import Any, Dict, Optional, Union, Callable
+
+import librosa
+import numpy as np
+import soundfile as sf
+import torch
+from torch.nn.utils.rnn import pad_sequence
+from tqdm import tqdm
+
+from nemo.collections.asr.parts import collections, parsers
+from nemo.collections.asr.parts.segment import AudioSegment
+from nemo.collections.asr.parts.features import WaveformFeaturizer
+from nemo.core.classes import Dataset
+from nemo.core.neural_types.elements import *
+from nemo.core.neural_types.neural_type import NeuralType
+from nemo.utils import logging
+
+DataDict = Dict[str, Any]
+
+
+class AudioDataset(Dataset):
+    @property
+    def output_types(self) -> Optional[Dict[str, NeuralType]]:
+        """Returns definitions of module output ports.
+               """
+        return {
+            "audio_signal": NeuralType(("B", "T"), AudioSignal()),
+            "a_sig_length": NeuralType(tuple("B"), LengthsType()),
+        }
+
+    def __init__(
+        self,
+        manifest_filepath: Union[str, "pathlib.Path"],
+        n_segments: int,
+        max_duration: Optional[float] = None,
+        min_duration: Optional[float] = None,
+        trim: Optional[bool] = False,
+        truncate_to: Optional[int] = 1,
+    ):
+        """
+        Mostly compliant with nemo.collections.asr.data.datalayers.AudioToTextDataset except it only returns Audio
+        without text. Dataset that loads tensors via a json file containing paths to audio files, transcripts, and
+        durations (in seconds). Each new line is a different sample. Note that text is required, but is ignored for
+        AudioDataset. Example below:
+        {"audio_filepath": "/path/to/audio.wav", "text_filepath":
+        "/path/to/audio.txt", "duration": 23.147}
+        ...
+        {"audio_filepath": "/path/to/audio.wav", "text": "the
+        transcription", "offset": 301.75, "duration": 0.82, "utt":
+        "utterance_id", "ctm_utt": "en_4156", "side": "A"}
+        Args:
+            manifest_filepath (str, Path): Path to manifest json as described above. Can be comma-separated paths
+                such as "train_1.json,train_2.json" which is treated as two separate json files.
+            n_segments (int): The length of audio in samples to load. For example, given a sample rate of 16kHz, and
+                n_segments=16000, a random 1 second section of audio from the clip will be loaded. The section will
+                be randomly sampled everytime the audio is batched. Can be set to -1 to load the entire audio.
+            max_duration (float): If audio exceeds this length in seconds, it is filtered from the dataset.
+                Defaults to None, which does not filter any audio.
+            min_duration(float): If audio is less than this length in seconds, it is filtered from the dataset.
+                Defaults to None, which does not filter any audio.
+            trim (bool): Whether to use librosa.effects.trim on the audio clip
+            truncate_to (int): Ensures that the audio segment returned is a multiple of truncate_to.
+                Defaults to 1, which does no truncating.
+        """
+
+        self.collection = collections.ASRAudioText(
+            manifests_files=manifest_filepath.split(","),
+            parser=parsers.make_parser(),
+            min_duration=min_duration,
+            max_duration=max_duration,
+        )
+        self.trim = trim
+        self.n_segments = n_segments
+        self.truncate_to = truncate_to
+
+    def _collate_fn(self, batch):
+        """
+        Takes a batch: a lists of length batch_size, defined in the dataloader. Returns 2 padded and batched
+        tensors corresponding to the audio and audio_length.
+        """
+
+        def find_max_len(seq, index):
+            max_len = -1
+            for item in seq:
+                if item[index].size(0) > max_len:
+                    max_len = item[index].size(0)
+            return max_len
+
+        batch_size = len(batch)
+
+        audio_signal, audio_lengths = None, None
+        if batch[0][0] is not None:
+            if self.n_segments > 0:
+                max_audio_len = self.n_segments
+            else:
+                max_audio_len = find_max_len(batch, 0)
+
+            audio_signal = torch.zeros(batch_size, max_audio_len, dtype=torch.float)
+            audio_lengths = []
+            for i, sample in enumerate(batch):
+                audio_signal[i].narrow(0, 0, sample[0].size(0)).copy_(sample[0])
+                audio_lengths.append(sample[1])
+            audio_lengths = torch.tensor(audio_lengths, dtype=torch.long)
+
+        return audio_signal, audio_lengths
+
+    def __getitem__(self, index):
+        """
+        Given a index, returns audio and audio_length of the corresponding element. Audio clips of n_segments are
+        randomly chosen if the audio is longer than n_segments.
+        """
+        example = self.collection[index]
+        features = AudioSegment.segment_from_file(example.audio_file, n_segments=self.n_segments, trim=self.trim,)
+        features = torch.tensor(features.samples)
+        audio, audio_length = features, torch.tensor(features.shape[0]).long()
+
+        truncate = audio_length % self.truncate_to
+        if truncate != 0:
+            audio_length -= truncate.long()
+            audio = audio[:audio_length]
+
+        return audio, audio_length
+
+    def __len__(self):
+        return len(self.collection)
+
+
+class SplicedAudioDataset(Dataset):
+    @property
+    def output_types(self) -> Optional[Dict[str, NeuralType]]:
+        """Returns definitions of module output ports.
+               """
+        return {
+            'audio_signal': NeuralType(('B', 'T'), AudioSignal()),
+            'a_sig_length': NeuralType(tuple('B'), LengthsType()),
+        }
+
+    def __init__(
+        self,
+        manifest_filepath: Union[str, 'pathlib.Path'],
+        n_segments: int,
+        max_duration: Optional[float] = None,
+        min_duration: Optional[float] = None,
+        trim: Optional[bool] = False,
+        truncate_to: Optional[int] = 1,
+    ):
+        """
+        See above AudioDataset for details on dataset and manifest formats.
+
+        Unlike the regular AudioDataset, which samples random segments from each audio array as an example,
+        SplicedAudioDataset concatenates all audio arrays together and indexes segments as examples. This way,
+        the model sees more data (about 9x for LJSpeech) per epoch.
+
+        Note: this class is not recommended to be used in validation.
+
+        Args:
+            manifest_filepath (str, Path): Path to manifest json as described above. Can be comma-separated paths
+                such as "train_1.json,train_2.json" which is treated as two separate json files.
+            n_segments (int): The length of audio in samples to load. For example, given a sample rate of 16kHz, and
+                n_segments=16000, a random 1 second section of audio from the clip will be loaded. The section will
+                be randomly sampled everytime the audio is batched. Can be set to -1 to load the entire audio.
+            max_duration (float): If audio exceeds this length in seconds, it is filtered from the dataset.
+                Defaults to None, which does not filter any audio.
+            min_duration(float): If audio is less than this length in seconds, it is filtered from the dataset.
+                Defaults to None, which does not filter any audio.
+            trim (bool): Whether to use librosa.effects.trim on the audio clip
+            truncate_to (int): Ensures that the audio segment returned is a multiple of truncate_to.
+                Defaults to 1, which does no truncating.
+        """
+        assert n_segments > 0
+
+        collection = collections.ASRAudioText(
+            manifests_files=manifest_filepath.split(','),
+            parser=parsers.make_parser(),
+            min_duration=min_duration,
+            max_duration=max_duration,
+        )
+        self.trim = trim
+        self.n_segments = n_segments
+        self.truncate_to = truncate_to
+
+        self.samples = []
+        for index in range(len(collection)):
+            example = collection[index]
+            with sf.SoundFile(example.audio_file, 'r') as f:
+                samples = f.read(dtype='float32').transpose()
+                self.samples.append(samples)
+        self.samples = np.concatenate(self.samples, axis=0)
+        self.samples = self.samples[: self.samples.shape[0] - (self.samples.shape[0] % self.n_segments), ...]
+
+    def __getitem__(self, index):
+        """
+        Given a index, returns audio and audio_length of the corresponding element. Audio clips of n_segments are
+        randomly chosen if the audio is longer than n_segments.
+        """
+        audio_index = index * self.n_segments
+        audio = self.samples[audio_index : audio_index + self.n_segments]
+
+        return audio, self.n_segments
+
+    def __len__(self):
+        return self.samples.shape[0] // self.n_segments
+
+
+class NoisySpecsDataset(Dataset):
+    @property
+    def output_types(self) -> Optional[Dict[str, NeuralType]]:
+        """Returns definitions of module output ports.
+               """
+        return {
+            'x': NeuralType(('B', 'C', 'D', 'T'), SpectrogramType()),
+            'mag': NeuralType(('B', 'any', 'D', 'T'), SpectrogramType()),
+            'max_length': NeuralType(None, LengthsType()),
+            'y': NeuralType(('B', 'C', 'D', 'T'), SpectrogramType()),
+            'T_ys': NeuralType(tuple('B'), LengthsType()),
+            'length': NeuralType(tuple('B'), LengthsType()),
+            'path_speech': NeuralType(tuple('B'), StringType()),
+        }
+
+    def __init__(
+        self, destination: Union[str, 'pathlib.Path'], subdir: str, n_fft: int, hop_length: int, num_snr: int,
+    ):
+        self.tar_dir = Path("%s/degli_data_%d_%dx%d/%s/" % (destination, n_fft, hop_length, num_snr, subdir))
+        """
+        A modified dataset for training deep-griffin-lim iteration. Contains MSTFT (mag), STFT (y) , and noisy STFT which is
+        used for initial phase. By using different levels of noise, the Degli model can learn to improve any phase, and thus
+        it can be used iteratively.
+
+        Args:
+            destination (str, Path): Path to a directory containing the main data set folder, Similar to the directory
+            provided to the preprocessor script, which generates this dataset.
+            subdir (str): Either 'train', or 'valid', when using the standard script for generation.
+            n_fft (int): STFT parameter. Also detrmines the STFT filter length.
+            hop_length (int): STFT parameter.
+            num_snr (int): number of noisy samples per clean audio in the original dataset.
+        """
+
+        self._all_files = [f for f in os.listdir(self.tar_dir) if 'npz' in f]
+
+    def __getitem__(self, index):
+
+        file = Path(self.tar_dir / self._all_files[index])
+        sample = dict()
+
+        with np.load(file, mmap_mode='r') as npz_data:
+            for k, v in npz_data.items():
+                if k in ['x', 'y', 'y_mag']:
+                    sample[k] = torch.from_numpy(v)
+                elif k == "path_speech":
+                    sample[k] = str(v)
+                elif k in ['T_x', 'T_y', 'length']:
+                    sample[k] = int(v)
+                else:
+                    sample[k] = v
+        return sample
+
+    def __len__(self):
+        return len(self._all_files)
+
+    @torch.no_grad()
+    def _collate_fn(self, batch):
+        """ return data with zero-padding
+
+        Important data like x, y are all converted to Tensor(cpu).
+        :param batch:
+        :return: DataDict
+            Values can be an Tensor(cpu), list of str, ndarray of int.
+        """
+
+        result = dict()
+        T_xs = np.array([item.pop('T_x') for item in batch])
+        idxs_sorted = np.argsort(T_xs)
+        T_xs = T_xs[idxs_sorted].tolist()
+        T_ys = [batch[idx].pop('T_y') for idx in idxs_sorted]
+        length = [batch[idx].pop('length') for idx in idxs_sorted]
+
+        result['T_xs'], result['T_ys'], result['length'] = T_xs, T_ys, length
+
+        for key, value in batch[0].items():
+            if type(value) == str:
+                list_data = [batch[idx][key] for idx in idxs_sorted]
+                set_data = set(list_data)
+                if len(set_data) == 1:
+                    result[key] = set_data.pop()
+                else:
+                    result[key] = list_data
+            else:
+                if len(batch) > 1:
+                    # B, T, F, C
+                    data = [batch[idx][key].permute(1, 0, 2) for idx in idxs_sorted]
+                    data = pad_sequence(data, batch_first=True)
+                    # B, C, F, T
+                    data = data.permute(0, 3, 2, 1)
+                else:  # B, C, F, T
+                    data = batch[0][key].unsqueeze(0).permute(0, 3, 1, 2)
+
+                result[key] = data.contiguous()
+
+        x = result['x']
+        mag = result['y_mag']
+        max_length = max(result['length'])
+        y = result['y']
+        T_ys = result['T_ys']
+        length = result['length']
+        path_speech = result['path_speech']
+        return x, mag, max_length, y, T_ys, length, path_speech
+
+    @staticmethod
+    @torch.no_grad()
+    def decollate_padded(batch: DataDict, idx: int) -> DataDict:
+        """ select the `idx`-th data, get rid of padded zeros and return it.
+
+        Important data like x, y are all converted to ndarray.
+        :param batch:
+        :param idx:
+        :return: DataDict
+            Values can be an str or ndarray.
+        """
+        result = dict()
+        for key, value in batch.items():
+            if type(value) == str:
+                result[key] = value
+            elif type(value) == list:
+                result[key] = value[idx]
+            elif not key.startswith('T_'):
+                T_xy = 'T_xs' if 'x' in key else 'T_ys'
+                value = value[idx, :, :, : batch[T_xy][idx]]  # C, F, T
+                value = value.permute(1, 2, 0).contiguous()  # F, T, C
+                value = value.numpy()
+                if value.shape[-1] == 2:
+                    value = value.view(dtype=np.complex64)  # F, T, 1
+                result[key] = value
+
+        return result
+
+
+def setup_noise_augmented_dataset(files_list, num_snr, kwargs_stft, dest, desc):
+
+    os.makedirs(dest)
+    with open(files_list, 'r') as list_file:
+        all_lines = [line for line in list_file]
+        list_file_pbar = tqdm(all_lines, desc=desc, dynamic_ncols=True)
+
+        i_speech = 0
+        for line in list_file_pbar:
+            audio_file = line.split('|')[0]
+            speech = sf.read(audio_file)[0].astype(np.float32)
+            spec_clean = np.ascontiguousarray(librosa.stft(speech, **kwargs_stft))
+            mag_clean = np.ascontiguousarray(np.abs(spec_clean)[..., np.newaxis])
+            signal_power = np.mean(np.abs(speech) ** 2)
+
+            y = spec_clean.view(dtype=np.float32).reshape((*spec_clean.shape, 2))
+            ##y = torch.from_numpy(y)
+            T_y = spec_clean.shape[1]
+            ##mag_clean = torch.from_numpy(mag_clean)
+            for k in range(num_snr):
+                snr_db = -6 * np.random.rand()
+                snr = librosa.db_to_power(snr_db)
+                noise_power = signal_power / snr
+                noisy = speech + np.sqrt(noise_power) * np.random.randn(len(speech))
+                spec_noisy = librosa.stft(noisy, **kwargs_stft)
+                spec_noisy = np.ascontiguousarray(spec_noisy)
+                T_x = spec_noisy.shape[1]
+                x = spec_noisy.view(dtype=np.float32).reshape((*spec_noisy.shape, 2))
+                ##x = torch.from_numpy(x)
+                mdict = dict(x=x, y=y, y_mag=mag_clean, path_speech=audio_file, length=len(speech), T_x=T_x, T_y=T_y)
+                np.savez(
+                    f"{dest}/audio_{i_speech}_{k}.npz", **mdict,
+                )
+                i_speech = i_speech + 1
+
+    return i_speech
+
+
+def preprocess_linear_specs_dataset(valid_filelist, train_filelist, n_fft, hop_length, num_snr, destination):
+    kwargs_stft = dict(hop_length=hop_length, window='hann', center=True, n_fft=n_fft, dtype=np.complex64)
+
+    tar_dir = "%s/degli_data_%d_%dx%d/" % (destination, n_fft, hop_length, num_snr)
+    if not os.path.isdir(tar_dir):
+
+        if valid_filelist == "none" or train_filelist == "none":
+            logging.error(f"Director {tar_dir} does not exist. Filelists for validation and train must be provided.")
+            raise NameError("Missing Argument")
+        else:
+            logging.info(
+                f"Director {tar_dir} does not exist. Preprocessing audio files listed in {valid_filelist}, {train_filelist} to create new dataset."
+            )
+        os.makedirs(tar_dir)
+        n_train = 0
+        n_valid = 0
+        try:
+            n_train = setup_noise_augmented_dataset(
+                train_filelist, num_snr, kwargs_stft, tar_dir + "train/", desc="Initializing Train Dataset"
+            )
+            n_valid = setup_noise_augmented_dataset(
+                valid_filelist, num_snr, kwargs_stft, tar_dir + "valid/", desc="Initializing Validation Dataset"
+            )
+        except FileNotFoundError as err:
+            shutil.rmtree(tar_dir)
+            raise err
+        except:
+            e = sys.exc_info()[0]
+            shutil.rmtree(tar_dir)
+            raise e
+
+        if n_train == 0:
+            shutil.rmtree(tar_dir)
+            raise EOFError("Dataset initialization failed. No files to preprocess train dataset")
+
+        if n_valid == 0:
+            shutil.rmtree(tar_dir)
+            raise EOFError("Dataset initialization failed. No files to preprocess validation dataset")
+
+    return tar_dir
+
+
+class FastSpeechWithDurs(Dataset):
+    # @property
+    # def output_types(self) -> Optional[Dict[str, NeuralType]]:
+    #     """Returns definitions of module output ports."""
+    #     return {
+    #         'audio_signal': NeuralType(('B', 'T'), AudioSignal()),
+    #         'a_sig_length': NeuralType(('B'), LengthsType()),
+    #         'transcripts': NeuralType(('B', 'T'), LabelsType()),
+    #         'transcript_length': NeuralType(('B'), LengthsType()),
+    #     }
+
+    def __init__(
+        self,
+        manifest_filepath: str,
+        sample_rate: int,
+        supplementary_dir: str,
+        # int_values: bool = False,
+        # augmentor: 'nemo.collections.asr.parts.perturb.AudioAugmentor' = None,
+        max_duration: Optional[int] = None,
+        min_duration: Optional[int] = None,
+        ignore_file: Optional[str] = None,
+        max_utts: int = 0,
+        trim: bool = False,
+        # bos_id: Optional[int] = None,
+        # eos_id: Optional[int] = None,
+        # pad_id: int = 0,
+        # load_audio: bool = True,
+        # add_misc: bool = False,
+    ):
+        super().__init__()
+
+        self.mapping = {
+            0: {'count': 39, 'symbol': '!'},
+            1: {'count': 141, 'symbol': "'"},
+            2: {'count': 706, 'symbol': '"'},
+            3: {'count': 11043, 'symbol': ','},
+            4: {'count': 7565, 'symbol': '.'},
+            5: {'count': 141, 'symbol': ':'},
+            6: {'count': 520, 'symbol': ';'},
+            7: {'count': 70, 'symbol': '?'},
+            8: {'count': 170543, 'symbol': ' '},
+            14: {'count': 1316, 'symbol': '-'},
+            16: {'count': 3, 'symbol': '['},
+            17: {'count': 3, 'symbol': ']'},
+            18: {'count': 50, 'symbol': '('},
+            19: {'count': 50, 'symbol': ')'},
+            102: {'count': 225, 'symbol': '@AA0'},
+            103: {'count': 11880, 'symbol': '@AA1'},
+            104: {'count': 658, 'symbol': '@AA2'},
+            106: {'count': 435, 'symbol': '@AE0'},
+            107: {'count': 15084, 'symbol': '@AE1'},
+            108: {'count': 827, 'symbol': '@AE2'},
+            110: {'count': 59710, 'symbol': '@AH0'},
+            111: {'count': 14996, 'symbol': '@AH1'},
+            112: {'count': 339, 'symbol': '@AH2'},
+            114: {'count': 1145, 'symbol': '@AO0'},
+            115: {'count': 10623, 'symbol': '@AO1'},
+            116: {'count': 706, 'symbol': '@AO2'},
+            118: {'count': 16, 'symbol': '@AW0'},
+            119: {'count': 2962, 'symbol': '@AW1'},
+            120: {'count': 255, 'symbol': '@AW2'},
+            122: {'count': 273, 'symbol': '@AY0'},
+            123: {'count': 8205, 'symbol': '@AY1'},
+            124: {'count': 854, 'symbol': '@AY2'},
+            125: {'count': 11763, 'symbol': '@B'},
+            126: {'count': 3567, 'symbol': '@CH'},
+            127: {'count': 33358, 'symbol': '@D'},
+            128: {'count': 22814, 'symbol': '@DH'},
+            130: {'count': 735, 'symbol': '@EH0'},
+            131: {'count': 18100, 'symbol': '@EH1'},
+            132: {'count': 1549, 'symbol': '@EH2'},
+            134: {'count': 12579, 'symbol': '@ER0'},
+            135: {'count': 5202, 'symbol': '@ER1'},
+            136: {'count': 117, 'symbol': '@ER2'},
+            138: {'count': 535, 'symbol': '@EY0'},
+            139: {'count': 12971, 'symbol': '@EY1'},
+            140: {'count': 1157, 'symbol': '@EY2'},
+            141: {'count': 12972, 'symbol': '@F'},
+            142: {'count': 4416, 'symbol': '@G'},
+            143: {'count': 10564, 'symbol': '@HH'},
+            145: {'count': 19161, 'symbol': '@IH0'},
+            146: {'count': 19879, 'symbol': '@IH1'},
+            147: {'count': 2485, 'symbol': '@IH2'},
+            149: {'count': 10160, 'symbol': '@IY0'},
+            150: {'count': 11012, 'symbol': '@IY1'},
+            151: {'count': 754, 'symbol': '@IY2'},
+            152: {'count': 3707, 'symbol': '@JH'},
+            153: {'count': 21486, 'symbol': '@K'},
+            154: {'count': 24768, 'symbol': '@L'},
+            155: {'count': 18003, 'symbol': '@M'},
+            156: {'count': 52522, 'symbol': '@N'},
+            157: {'count': 5529, 'symbol': '@NG'},
+            159: {'count': 1090, 'symbol': '@OW0'},
+            160: {'count': 6331, 'symbol': '@OW1'},
+            161: {'count': 428, 'symbol': '@OW2'},
+            163: {'count': 3, 'symbol': '@OY0'},
+            164: {'count': 597, 'symbol': '@OY1'},
+            165: {'count': 40, 'symbol': '@OY2'},
+            166: {'count': 15440, 'symbol': '@P'},
+            167: {'count': 30768, 'symbol': '@R'},
+            168: {'count': 33268, 'symbol': '@S'},
+            169: {'count': 6225, 'symbol': '@SH'},
+            170: {'count': 50815, 'symbol': '@T'},
+            171: {'count': 2727, 'symbol': '@TH'},
+            173: {'count': 22, 'symbol': '@UH0'},
+            174: {'count': 2086, 'symbol': '@UH1'},
+            175: {'count': 94, 'symbol': '@UH2'},
+            177: {'count': 894, 'symbol': '@UW0'},
+            178: {'count': 10345, 'symbol': '@UW1'},
+            179: {'count': 477, 'symbol': '@UW2'},
+            180: {'count': 15056, 'symbol': '@V'},
+            181: {'count': 15645, 'symbol': '@W'},
+            182: {'count': 3400, 'symbol': '@Y'},
+            183: {'count': 21323, 'symbol': '@Z'},
+            184: {'count': 483, 'symbol': '@ZH'},
+        }
+
+        for i, key in enumerate(self.mapping):
+            self.mapping[key]["symbol"] = i
+
+        # Load data from manifests
+        audio_files = []
+        total_duration = 0
+        if isinstance(manifest_filepath, str):
+            manifest_filepath = [manifest_filepath]
+        for manifest_file in manifest_filepath:
+            with open(expanduser(manifest_file), 'r') as f:
+                logging.info(f"Loading dataset from {manifest_file}.")
+                for line in f:
+                    item = json.loads(line)
+                    audio_files.append({"audio_filepath": item["audio_filepath"], "duration": item["duration"]})
+                    total_duration += item["duration"]
+
+        # Prune data according to max/min_duration and ignore_file
+        total_dataset_len = len(audio_files)
+        logging.info(f"Loaded dataset with {total_dataset_len} files totalling {total_duration} seconds.")
+        self.data = []
+        dataitem = py_collections.namedtuple(
+            typename='AudioTextEntity', field_names='audio_file duration text_tokens pitches'
+        )
+
+        if ignore_file:
+            logging.info(f"using {ignore_file} to prune dataset.")
+            with open(ignore_file, "rb") as f:
+                wavs_to_ignore = pickle.load(f)
+
+        pruned_duration = 0
+        pruned_items = 0
+        # error = []
+        for item in audio_files:
+            LJ_id = item["audio_filepath"].split("/")[-1].split(".")[0]
+
+            # Prune according to duration & the ignore file
+            if (min_duration and item["duration"] < min_duration) or (
+                max_duration and item["duration"] > max_duration
+            ):
+                pruned_duration += item["duration"]
+                pruned_items += 1
+                continue
+            if ignore_file:
+                found_id = False
+                for i, wav_id in enumerate(wavs_to_ignore):
+                    if LJ_id == wav_id:
+                        pruned_duration += item["duration"]
+                        wavs_to_ignore.pop(i)
+                        pruned_items += 1
+                        found_id = True
+                        break
+                if found_id:
+                    continue
+            # Else not pruned, load durations file
+            durations = torch.load(Path(supplementary_dir) / f"{LJ_id}_mfa_adjusted_enctxt_tkndur.pt")
+
+            # Load pitch file (F0s)
+            pitches = torch.load(Path(supplementary_dir) / f"{LJ_id}_melodia_f0min80_f0max800_harm1.0_mps0.0.pt")
+
+            # Load energy file (L2-norm of the amplitude of each STFT frame of an utterance)
+            energies = torch.from_numpy(np.load(Path(supplementary_dir) / f"{LJ_id}_stft_energy.npy"))
+
+            # Get text tokens from lookup to match with durations
+            text_tokens = [self.mapping[int(i)]["symbol"] for i in durations["text_encoded"]]
+
+            self.data.append(
+                dataitem(
+                    audio_file=item["audio_filepath"],
+                    duration=durations["token_duration"],
+                    pitches=torch.clamp(pitches['f0'], min=1e-5),
+                    energies=energies,
+                    text_tokens=text_tokens,
+                )
+            )
+
+        # print(error)
+        # torch.save(error, "error.pt")
+        # exit()
+
+        logging.info(f"Pruned {pruned_items} files and {pruned_duration} seconds.")
+        logging.info(f"Final dataset contains {len(self.data)} files and {total_duration-pruned_duration} seconds.")
+
+        self.featurizer = WaveformFeaturizer(sample_rate=sample_rate)
+        self.trim = trim
+
+    def __getitem__(self, index):
+        sample = self.data[index]
+
+        features = self.featurizer.process(sample.audio_file, trim=self.trim)
+        f, fl = features, torch.tensor(features.shape[0]).long()
+        t, tl = torch.tensor(sample.text_tokens).long(), torch.tensor(len(sample.text_tokens)).long()
+
+        return f, fl, t, tl, sample.duration, sample.pitches, sample.energies
+
+    def __len__(self):
+        return len(self.data)
+
+    def _collate_fn(self, batch):
+        pad_id = len(self.mapping)
+        _, audio_lengths, _, tokens_lengths, duration, pitches = zip(*batch)
+
+        max_audio_len = 0
+        max_audio_len = max(audio_lengths).item()
+        max_tokens_len = max(tokens_lengths).item()
+        max_durations_len = max([len(i) for i in duration])
+        max_pitches_len = max([len(i) for i in pitches])
+        max_energies_len = max([len(i) for i in energies])
+
+        # Add padding where necessary
+        audio_signal, tokens, duration_batched, pitches_batched, energies_batched = [], [], [], [], []
+        for sig, sig_len, tokens_i, tokens_i_len, duration, pitch, energy in batch:
+            # TODO: Refactoring -- write general padding utility function for cleanliness
+            sig_len = sig_len.item()
+            if sig_len < max_audio_len:
+                pad = (0, max_audio_len - sig_len)
+                sig = torch.nn.functional.pad(sig, pad)
+            audio_signal.append(sig)
+            tokens_i_len = tokens_i_len.item()
+            if tokens_i_len < max_tokens_len:
+                pad = (0, max_tokens_len - tokens_i_len)
+                tokens_i = torch.nn.functional.pad(tokens_i, pad, value=pad_id)
+            tokens.append(tokens_i)
+            if len(duration) < max_durations_len:
+                pad = (0, max_durations_len - len(duration))
+                duration = torch.nn.functional.pad(duration, pad)
+            duration_batched.append(duration)
+
+            if len(pitch) < max_pitches_len:
+                pad = (0, max_pitches_len - len(pitch))
+                pitch = torch.nn.functional.pad(pitch, pad)
+            pitches_batched.append(pitch)
+
+            if len(energy) < max_energies_len:
+                pad = (0, max_energies_len - len(energy))
+                energy = torch.nn.functional.pad(energy, pad)
+            energies_batched.append(energy)
+
+        audio_signal = torch.stack(audio_signal)
+        audio_lengths = torch.stack(audio_lengths)
+        tokens = torch.stack(tokens)
+        tokens_lengths = torch.stack(tokens_lengths)
+        duration_batched = torch.stack(duration_batched)
+        pitches_batched = torch.stack(pitches_batched)
+        energies_batched = torch.stack(energies_batched)
+
+        return (
+            audio_signal,
+            audio_lengths,
+            tokens,
+            tokens_lengths,
+            duration_batched,
+            pitches_batched,
+            energies_batched,
+        )