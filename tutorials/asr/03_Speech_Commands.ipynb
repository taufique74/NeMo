--- conflicted
+++ resolved
@@ -159,11 +159,7 @@
       },
       "source": [
         "if not os.path.exists(\"process_speech_commands_data.py\"):\n",
-<<<<<<< HEAD
-        "  !wget https://raw.githubusercontent.com/NVIDIA/NeMo/$BRANCH/scripts/process_speech_commands_data.py"
-=======
         "  !wget https://raw.githubusercontent.com/NVIDIA/NeMo/$BRANCH/scripts/dataset_processing/process_speech_commands_data.py"
->>>>>>> b0f9f944
       ],
       "execution_count": null,
       "outputs": []
